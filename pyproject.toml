[build-system]
requires = ["setuptools>=61"]
build-backend = "setuptools.build_meta"

[project]
name = "m4st"
version = "0.1.0"
authors = [
  { name = "Applied Research Centre", email = "arc@turing.ac.uk" },
]
description = "Evaluation of Metrics for Speech Translation (M4ST)"
readme = "README.md"
requires-python = "==3.11.*"
classifiers = [
  "Development Status :: 1 - Planning",
  "Intended Audience :: Science/Research",
  "Intended Audience :: Developers",
  "License :: OSI Approved :: MIT License",
  "Operating System :: OS Independent",
  "Programming Language :: Python",
  "Programming Language :: Python :: 3",
  "Programming Language :: Python :: 3 :: Only",
  "Programming Language :: Python :: 3.10",
  "Programming Language :: Python :: 3.11",
  "Programming Language :: Python :: 3.12",
  "Topic :: Scientific/Engineering",
  "Typing :: Typed",
]
dependencies = [
<<<<<<< HEAD
  "tqdm",
  "requests",
  "transformers",
  "torch",
  "sentencepiece"
=======
    "tqdm",
    "requests",
    "evaluate>=0.4.3",
    "fairseq2>=0.2.0",
    "filelock>=3.0.12",
    "ipykernel>=6.29.5",
    "nltk>=3.9.1",
    "pandas>=2.2.3",
    "sacrebleu>=2.4.3",
    "seaborn>=0.13.2",
    "sonar-space>=0.2.0",
    "torch==2.0.1",
    "torchvision>=0.15.2",
    "unbabel-comet==2.2.3",
>>>>>>> c8d60ef6
]

[project.optional-dependencies]
dev = [
  "pytest >=6",
  "pytest-cov >=3",
  "pre-commit>=3.2.0",
]

[project.urls]
Homepage = "https://github.com/alan-turing-institute/ARC-M4ST"
"Bug Tracker" = "https://github.com/alan-turing-institute/ARC-M4ST/issues"
Discussions = "https://github.com/alan-turing-institute/ARC-M4ST/discussions"
Changelog = "https://github.com/alan-turing-institute/ARC-M4ST/releases"

[tool.pytest.ini_options]
minversion = "6.0"
addopts = ["-ra", "--showlocals", "--strict-markers", "--strict-config"]
xfail_strict = true
filterwarnings = [
  "error",
]
log_cli_level = "INFO"
testpaths = [
  "tests",
]

[tool.coverage]
run.source = ["m4st"]
port.exclude_lines = [
  'pragma: no cover',
  '\.\.\.',
  'if typing.TYPE_CHECKING:',
]

[tool.mypy]
files = ["src", "tests"]
python_version = "3.10"
show_error_codes = true
warn_unreachable = true
disallow_untyped_defs = false
disallow_incomplete_defs = false
check_untyped_defs = true
strict = false
ignore_missing_imports = true


[tool.ruff]
src = ["src"]
exclude = []
line-length = 88  # how long you want lines to be

[tool.ruff.format]
docstring-code-format = true  # code snippets in docstrings will be formatted

[tool.ruff.lint]
select = [
  "E", "F", "W", # flake8
  "B",           # flake8-bugbear
  "I",           # isort
  "ARG",         # flake8-unused-arguments
  "C4",          # flake8-comprehensions
  "EM",          # flake8-errmsg
  "ICN",         # flake8-import-conventions
  "ISC",         # flake8-implicit-str-concat
  "G",           # flake8-logging-format
  "PGH",         # pygrep-hooks
  "PIE",         # flake8-pie
  "PL",          # pylint
  "PT",          # flake8-pytest-style
  "RET",         # flake8-return
  "RUF",         # Ruff-specific
  "SIM",         # flake8-simplify
  "UP",          # pyupgrade
  "YTT",         # flake8-2020
  "EXE",         # flake8-executable
]
ignore = [
  "PLR",    # Design related pylint codes
  "ISC001", # Conflicts with formatter
]
unfixable = [
  "F401",   # Would remove unused imports
  "F841",   # Would remove unused variables
]
flake8-unused-arguments.ignore-variadic-names = true  # allow unused *args/**kwargs<|MERGE_RESOLUTION|>--- conflicted
+++ resolved
@@ -27,13 +27,6 @@
   "Typing :: Typed",
 ]
 dependencies = [
-<<<<<<< HEAD
-  "tqdm",
-  "requests",
-  "transformers",
-  "torch",
-  "sentencepiece"
-=======
     "tqdm",
     "requests",
     "evaluate>=0.4.3",
@@ -48,7 +41,8 @@
     "torch==2.0.1",
     "torchvision>=0.15.2",
     "unbabel-comet==2.2.3",
->>>>>>> c8d60ef6
+    "sentencepiece",
+    "transformers",
 ]
 
 [project.optional-dependencies]
